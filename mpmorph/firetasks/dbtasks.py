import re
import os
import json
import zlib
import gridfs
<<<<<<< HEAD
from multiprocessing import Pool
from pymatgen.core.trajectory import Trajectory
from pymatgen import Structure
from bson import ObjectId

__author__ = 'Eric Sivonxay <esivonxay@lbl.gov>'
=======
from bson import ObjectId
from multiprocessing import Pool
from monty.json import MontyEncoder
from fireworks import explicit_serialize, FiretaskBase, FWAction
from fireworks.utilities.fw_serializers import DATETIME_HANDLER
from atomate.common.firetasks.glue_tasks import get_calc_loc
from atomate.utils.utils import env_chk, get_logger
from atomate.vasp.drones import VaspDrone
from pymatgen import Structure
from pymatgen.analysis.diffusion_analyzer import DiffusionAnalyzer
from mpmorph.database.database import VaspMDCalcDb
from mpmorph.analysis.trajectory import Trajectory
>>>>>>> 7f4683a0

logger = get_logger(__name__)


@explicit_serialize
class VaspMDToDb(FiretaskBase):
    """
    Enter a VASP run into the database. Uses current directory unless you
    specify calc_dir or calc_loc.
    Optional params:
        calc_dir (str): path to dir (on current filesystem) that contains VASP
            output files. Default: use current working directory.
        calc_loc (str OR bool): if True will set most recent calc_loc. If str
            search for the most recent calc_loc with the matching name
        parse_dos (bool): whether to parse the DOS and store in GridFS.
            Defaults to False.
        bandstructure_mode (str): Set to "uniform" for uniform band structure.
            Set to "line" for line mode. If not set, band structure will not
            be parsed.
        additional_fields (dict): dict of additional fields to add
        db_file (str): path to file containing the database credentials.
            Supports env_chk. Default: write data to JSON file.
        fw_spec_field (str): if set, will update the task doc with the contents
            of this key in the fw_spec.
        defuse_unsuccessful (bool): Defuses children fireworks if VASP run state
            is not "successful"; i.e. both electronic and ionic convergence are reached.
            Defaults to True.
    """
    optional_params = ["calc_dir", "calc_loc", "parse_dos", "bandstructure_mode",
                       "additional_fields", "db_file", "fw_spec_field",
                       "md_structures", "defuse_unsuccessful"]

    def run_task(self, fw_spec):
        # get the directory that contains the VASP dir to parse
        calc_dir = os.getcwd()
        if "calc_dir" in self:
            calc_dir = self["calc_dir"]
        elif self.get("calc_loc"):
            calc_dir = get_calc_loc(self["calc_loc"], fw_spec["calc_locs"])["path"]

        # parse the VASP directory
        logger.info("PARSING DIRECTORY: {}".format(calc_dir))

        drone = VaspDrone(additional_fields=self.get("additional_fields"),
                          parse_dos=self.get("parse_dos", False),
                          bandstructure_mode=self.get("bandstructure_mode", False))

        # assimilate (i.e., parse)
        task_doc = drone.assimilate(calc_dir)

        # Check for additional keys to set based on the fw_spec
        if self.get("fw_spec_field"):
            task_doc.update(fw_spec[self.get("fw_spec_field")])

        # get the database connection
        db_file = env_chk(self.get('db_file'), fw_spec)

        # db insertion or taskdoc dump
        if not db_file:
            with open("task.json", "w") as f:
                f.write(json.dumps(task_doc, default=DATETIME_HANDLER))
        else:
            mmdb = VaspMDCalcDb.from_db_file(db_file, admin=True)
            t_id = mmdb.insert_task(task_doc,
                                    parse_dos=self.get("parse_dos", False),
                                    parse_bs=bool(self.get("bandstructure_mode", False)), md_structures=self.get("md_structures", True))
            logger.info("Finished parsing with task_id: {}".format(t_id))

        if self.get("defuse_unsuccessful", True):
            defuse_children = (task_doc["state"] != "successful")
        else:
            defuse_children = False

        return FWAction(stored_data={"task_id": task_doc.get("task_id", None)},
                        defuse_children=defuse_children)


@explicit_serialize
class TrajectoryDBTask(FiretaskBase):
    """
<<<<<<< HEAD
    Obtain all production runs and insert them into the db. This is done by searching for a unique tag
    """
    required_params = ["identifier", "db_file"]
    optional_params = []
=======
    Obtain all production runs and insert them into the db. This is done by
    searching for a unique tag
    """
    required_params = ["identifier", "db_file"]
    optional_params = ['notes']
>>>>>>> 7f4683a0

    def run_task(self, fw_spec):
        # get the database connection
        db_file = env_chk(self.get('db_file'), fw_spec)
        mmdb = VaspMDCalcDb.from_db_file(db_file, admin=True)
<<<<<<< HEAD
        runs = mmdb.db['tasks'].find({"task_label": {"$regex": re.compile(".*" + self["identifier"] + ".*")}})
        runs_sorted = sorted(runs, key=lambda x: int(x["task_label"].split("_")[-1].split("-")[0]))

        trajectory_doc = self.runs_to_trajectory_doc(runs_sorted, db_file, self["identifier"])
=======
        mmdb.db.trajectories.find_one_and_delete({"runs_label": self["identifier"]})
        runs = mmdb.db['tasks'].find(
            {"task_label": re.compile(".*" + self["identifier"] + ".*")})
        runs_sorted = sorted(runs, key=lambda x: int(re.findall('run-(\d+)', x['task_label'])[0]))

        trajectory_doc = runs_to_trajectory_doc(runs_sorted, db_file,
                                                self["identifier"], self['notes'])
>>>>>>> 7f4683a0

        mmdb.db.trajectories.insert_one(trajectory_doc)


def runs_to_trajectory_doc(runs, db_file, runs_label, notes):
    trajectory = load_trajectories_from_gfs(runs, db_file)

    mmdb = VaspMDCalcDb.from_db_file(db_file, admin=True)
    traj_dict = json.dumps(trajectory.as_dict(), cls=MontyEncoder)
    gfs_id, compression_type = insert_gridfs(traj_dict, mmdb.db, "trajectories_fs")

    traj_doc = {
        'formula_pretty': trajectory.base_structure.composition.reduced_formula,
        'formula': trajectory.base_structure.composition.formula.replace(' ', ''),
        'temperature': int(runs[0]["input"]["incar"]["TEBEG"]),
        'runs_label': runs_label,
        'compression': compression_type,
        'fs_id': gfs_id,
        'step_fs_ids': [i["calcs_reversed"][0]["output"]['ionic_steps_fs_id']
                        for i in runs],
        'structure': trajectory.structure.as_dict(),
        'dimension': trajectory.disp.shape,
        'time_step': runs[0]["input"]["incar"]["POTIM"] * 1e-3,
        'notes': notes
    }
    return traj_doc


def load_trajectories_from_gfs(runs, db_file):
    fs_id = []
    fs = []
    for run in runs:
        if "INCAR" in run.keys():
            fs_id.append(run["ionic_steps_fs_id"])
            fs.append('previous_runs_gfs')
        elif "input" in run.keys():
            fs_id.append(run["calcs_reversed"][0]["output"]["ionic_steps_fs_id"])
            fs.append('structures_fs')

    for i, v in enumerate(fs_id):
        mmdb = VaspMDCalcDb.from_db_file(db_file, admin=True)
<<<<<<< HEAD
        traj_dict = json.dumps(trajectory.as_dict(), cls=MontyEncoder)
        gfs_id, compression_type = insert_gridfs(traj_dict, mmdb.db, "trajectories_fs")

        traj_doc = {}
        traj_doc['formula_pretty'] = trajectory[0].composition.reduced_formula
        traj_doc['temperature'] = runs[0]["input"]["incar"]["TEBEG"]
        traj_doc['runs_label'] = runs_label
        traj_doc['compression'] = compression_type
        traj_doc['fs_id'] = gfs_id
        traj_doc['structure'] = trajectory[0].as_dict()
        traj_doc['length'] = len(trajectory)
        traj_doc['time_step'] = 0.002
        return traj_doc

    def load_trajectories_from_gfs(self, runs, db_file):
        fs_id = []
        fs = []
        for run in runs:
            if "INCAR" in run.keys():
                fs_id.append(run["ionic_steps_fs_id"])
                fs.append('previous_runs_gfs')
            elif "input" in run.keys():
                fs_id.append(run["calcs_reversed"][0]["output"]["ionic_steps_fs_id"])
                fs.append('structures_fs')
        chunk_data = [(i, fs_id, fs[i], db_file) for i, fs_id in enumerate(fs_id)]
        pool = Pool(16)
        results = pool.map(process_traj, chunk_data)
        trajectory = None
        for result in sorted(results, key=lambda x: x[0]):
            #         print(result[0])
            if not trajectory:
                trajectory = Trajectory.from_dict(result[1])
            else:
                trajectory.extend(Trajectory.from_dict(result[1]))
        pool.close()
        pool.join()
        return trajectory
=======
        ionic_steps_dict = load_ionic_steps(v, mmdb.db, fs[i])
        if i == 0:
            trajectory = Trajectory.from_ionic_steps(ionic_steps_dict)
        else:
            trajectory.combine(Trajectory.from_ionic_steps(ionic_steps_dict))
    return trajectory
>>>>>>> 7f4683a0


def process_traj(data):
    i, fs_id, fs, db_file = data[0], data[1], data[2], data[3]
    mmdb = VaspMDCalcDb.from_db_file(db_file, admin=True)
    ionic_steps_dict = load_ionic_steps(fs_id, mmdb.db, fs)

    structure = Structure.from_dict(ionic_steps_dict[0]['structure'])
    positions = [0] * len(ionic_steps_dict)
    for i, step in enumerate(ionic_steps_dict):
        _step = [atom['abc'] for atom in step["structure"]["sites"]]
        positions[i] = _step

    traj = Trajectory(structure.lattice.matrix, structure.species, positions, 0.002)
    return i, traj.as_dict()


def load_ionic_steps(fs_id, db, fs):
    fs = gridfs.GridFS(db, fs)
    ionic_steps_json = zlib.decompress(fs.get(fs_id).read())
    ionic_steps_dict = json.loads(ionic_steps_json.decode())
    del ionic_steps_json
    return ionic_steps_dict


def insert_gridfs(d, db, collection="fs", compress=True, oid=None, task_id=None):
    """
    Insert the given document into GridFS.
    Args:
        d (dict): the document
        collection (string): the GridFS collection name
        compress (bool): Whether to compress the data or not
        oid (ObjectId()): the _id of the file; if specified, it must not already exist in GridFS
        task_id(int or str): the task_id to store into the gridfs metadata
    Returns:
        file id, the type of compression used.
    """
    oid = oid or ObjectId()
    compression_type = None

    if compress:
        d = zlib.compress(d.encode(), compress)
        compression_type = "zlib"

    fs = gridfs.GridFS(db, collection)
    if task_id:
        # Putting task id in the metadata subdocument as per mongo specs:
        # https://github.com/mongodb/specifications/blob/master/source/gridfs/gridfs-spec.rst#terms
        fs_id = fs.put(d, _id=oid, metadata={"task_id": task_id, "compression": compression_type})
    else:
        fs_id = fs.put(d, _id=oid, metadata={"compression": compression_type})

    return fs_id, compression_type<|MERGE_RESOLUTION|>--- conflicted
+++ resolved
@@ -3,14 +3,6 @@
 import json
 import zlib
 import gridfs
-<<<<<<< HEAD
-from multiprocessing import Pool
-from pymatgen.core.trajectory import Trajectory
-from pymatgen import Structure
-from bson import ObjectId
-
-__author__ = 'Eric Sivonxay <esivonxay@lbl.gov>'
-=======
 from bson import ObjectId
 from multiprocessing import Pool
 from monty.json import MontyEncoder
@@ -22,8 +14,9 @@
 from pymatgen import Structure
 from pymatgen.analysis.diffusion_analyzer import DiffusionAnalyzer
 from mpmorph.database.database import VaspMDCalcDb
-from mpmorph.analysis.trajectory import Trajectory
->>>>>>> 7f4683a0
+from pymatgen.core.trajectory import Trajectory
+
+__author__ = 'Eric Sivonxay and Jianli Cheng'
 
 logger = get_logger(__name__)
 
@@ -104,37 +97,25 @@
 @explicit_serialize
 class TrajectoryDBTask(FiretaskBase):
     """
-<<<<<<< HEAD
-    Obtain all production runs and insert them into the db. This is done by searching for a unique tag
-    """
-    required_params = ["identifier", "db_file"]
-    optional_params = []
-=======
     Obtain all production runs and insert them into the db. This is done by
     searching for a unique tag
     """
-    required_params = ["identifier", "db_file"]
+    required_params = ["tag_id", "db_file"]
     optional_params = ['notes']
->>>>>>> 7f4683a0
 
     def run_task(self, fw_spec):
+        notes = self.get('notes', None)
+        identifier = self['tag_id']
+        
         # get the database connection
         db_file = env_chk(self.get('db_file'), fw_spec)
         mmdb = VaspMDCalcDb.from_db_file(db_file, admin=True)
-<<<<<<< HEAD
-        runs = mmdb.db['tasks'].find({"task_label": {"$regex": re.compile(".*" + self["identifier"] + ".*")}})
-        runs_sorted = sorted(runs, key=lambda x: int(x["task_label"].split("_")[-1].split("-")[0]))
-
-        trajectory_doc = self.runs_to_trajectory_doc(runs_sorted, db_file, self["identifier"])
-=======
-        mmdb.db.trajectories.find_one_and_delete({"runs_label": self["identifier"]})
+        mmdb.db.trajectories.find_one_and_delete({"runs_label": tag_id})
         runs = mmdb.db['tasks'].find(
-            {"task_label": re.compile(".*" + self["identifier"] + ".*")})
+            {"task_label": re.compile(f'.*{tag_id}.*')})
         runs_sorted = sorted(runs, key=lambda x: int(re.findall('run-(\d+)', x['task_label'])[0]))
 
-        trajectory_doc = runs_to_trajectory_doc(runs_sorted, db_file,
-                                                self["identifier"], self['notes'])
->>>>>>> 7f4683a0
+        trajectory_doc = runs_to_trajectory_doc(runs_sorted, db_file, identifier, notes)
 
         mmdb.db.trajectories.insert_one(trajectory_doc)
 
@@ -147,16 +128,16 @@
     gfs_id, compression_type = insert_gridfs(traj_dict, mmdb.db, "trajectories_fs")
 
     traj_doc = {
-        'formula_pretty': trajectory.base_structure.composition.reduced_formula,
-        'formula': trajectory.base_structure.composition.formula.replace(' ', ''),
+        'formula_pretty': trajectory[0].composition.reduced_formula,
+        'formula': trajectory[0].composition.formula.replace(' ', ''),
         'temperature': int(runs[0]["input"]["incar"]["TEBEG"]),
         'runs_label': runs_label,
         'compression': compression_type,
         'fs_id': gfs_id,
         'step_fs_ids': [i["calcs_reversed"][0]["output"]['ionic_steps_fs_id']
                         for i in runs],
-        'structure': trajectory.structure.as_dict(),
-        'dimension': trajectory.disp.shape,
+        'structure': trajectory[0]..as_dict(),
+        'dimension': list(np.shape(trajectory))
         'time_step': runs[0]["input"]["incar"]["POTIM"] * 1e-3,
         'notes': notes
     }
@@ -176,52 +157,13 @@
 
     for i, v in enumerate(fs_id):
         mmdb = VaspMDCalcDb.from_db_file(db_file, admin=True)
-<<<<<<< HEAD
-        traj_dict = json.dumps(trajectory.as_dict(), cls=MontyEncoder)
-        gfs_id, compression_type = insert_gridfs(traj_dict, mmdb.db, "trajectories_fs")
-
-        traj_doc = {}
-        traj_doc['formula_pretty'] = trajectory[0].composition.reduced_formula
-        traj_doc['temperature'] = runs[0]["input"]["incar"]["TEBEG"]
-        traj_doc['runs_label'] = runs_label
-        traj_doc['compression'] = compression_type
-        traj_doc['fs_id'] = gfs_id
-        traj_doc['structure'] = trajectory[0].as_dict()
-        traj_doc['length'] = len(trajectory)
-        traj_doc['time_step'] = 0.002
-        return traj_doc
-
-    def load_trajectories_from_gfs(self, runs, db_file):
-        fs_id = []
-        fs = []
-        for run in runs:
-            if "INCAR" in run.keys():
-                fs_id.append(run["ionic_steps_fs_id"])
-                fs.append('previous_runs_gfs')
-            elif "input" in run.keys():
-                fs_id.append(run["calcs_reversed"][0]["output"]["ionic_steps_fs_id"])
-                fs.append('structures_fs')
-        chunk_data = [(i, fs_id, fs[i], db_file) for i, fs_id in enumerate(fs_id)]
-        pool = Pool(16)
-        results = pool.map(process_traj, chunk_data)
-        trajectory = None
-        for result in sorted(results, key=lambda x: x[0]):
-            #         print(result[0])
-            if not trajectory:
-                trajectory = Trajectory.from_dict(result[1])
-            else:
-                trajectory.extend(Trajectory.from_dict(result[1]))
-        pool.close()
-        pool.join()
-        return trajectory
-=======
         ionic_steps_dict = load_ionic_steps(v, mmdb.db, fs[i])
         if i == 0:
             trajectory = Trajectory.from_ionic_steps(ionic_steps_dict)
         else:
             trajectory.combine(Trajectory.from_ionic_steps(ionic_steps_dict))
+    #TODO: Ensure compatibility with pymatgen trajectory
     return trajectory
->>>>>>> 7f4683a0
 
 
 def process_traj(data):
