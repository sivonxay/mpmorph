--- conflicted
+++ resolved
@@ -1,11 +1,3 @@
-<<<<<<< HEAD
-from fireworks import explicit_serialize, FireTaskBase, FWAction
-from pymatgen.io.vasp import Poscar
-from pymatgen import Structure
-from mpmorph.analysis import md_data
-import numpy as np
-=======
->>>>>>> 7f4683a0
 import os
 import numpy as np
 from fireworks import explicit_serialize, FireTaskBase, FWAction, Workflow
@@ -44,34 +36,21 @@
                 files.append(file_name)
                 contcar_exists = True
 
-        if not contcar_exists:
-            for file_name in osw[2]:
-                if "POSCAR" in file_name:
-                    files.append(file_name)
-
         _poscar = Poscar.from_file(filename=files[-1], check_for_POTCAR=True, read_velocities=True)
         _structure = _poscar.structure.as_dict()
 
         if self.get("rescale_volume", False):
             spec_structure = Structure.from_dict(fw_spec["structure"])
-            for isite, site in enumerate(spec_structure):
-                spec_structure[isite] = site.to_unit_cell
-            new_lattice = Lattice(_poscar.structure.volume ** (1 / 3.0) * np.eye(3))
-            new_fract = new_lattice.get_fractional_coords(spec_structure.cart_coords)
-            new_s = Structure(new_lattice, spec_structure.species, new_fract,
-                              charge=spec_structure.charge,
-                              site_properties=spec_structure.site_properties)
-            _structure = new_s.as_dict()
+            scaling_volume = _poscar.structure.volume
+            spec_structure.scale_lattice(scaling_volume)
+            _structure = spec_structure.as_dict()
 
         with open("sst_out", 'w') as f:
             f.write(str(_structure))
             f.close()
         return FWAction(update_spec={"structure": _structure})
 
-<<<<<<< HEAD
-=======
 
->>>>>>> 7f4683a0
 @explicit_serialize
 class PassPVTask(FireTaskBase):
 
