--- conflicted
+++ resolved
@@ -21,11 +21,7 @@
 class MDFW(Firework):
     def __init__(self, structure, start_temp, end_temp, nsteps, name="molecular dynamics",
                  vasp_input_set=None, vasp_cmd="vasp", override_default_vasp_params=None,
-<<<<<<< HEAD
-                 wall_time=None, db_file=None, parents=None, save_structure=True,
-=======
                  wall_time=None, db_file=None, parents=None, copy_vasp_outputs=False,
->>>>>>> 7f4683a0
                  previous_structure=False, insert_db=False, **kwargs):
         """
         This Firework is modified from atomate.vasp.fireworks.core.MDFW to fit the needs of mpmorph
@@ -62,15 +58,9 @@
             t.append(PreviousStructureTask())
         t.append(RunVaspCustodian(vasp_cmd=vasp_cmd, gamma_vasp_cmd=">>gamma_vasp_cmd<<",
                                   handler_group="md", wall_time=wall_time))
-<<<<<<< HEAD
-        if save_structure:
-            t.append(SaveStructureTask())
-=======
-        if copy_vasp_outputs:
-            t.append(PassCalcLocs(name=name))
+        t.append(PassCalcLocs(name=name))
         t.append(SaveStructureTask())
-        name = "%s-%s" % (structure.formula.replace(' ', ''), name)
->>>>>>> 7f4683a0
+        name = f'{structure.formula.replace(" ", "")}-{name}'
         if insert_db:
             t.append(VaspMDToDb(db_file=db_file, additional_fields={"task_label": name},
                                 defuse_unsuccessful=False))
@@ -84,7 +74,6 @@
                  job_type="double_relaxation_run", max_force_threshold=None,
                  previous_structure=False, auto_npar=">>auto_npar<<",
                  half_kpts_first_relax=False, parents=None,
-                 pass_structure=True,
                  handler_group="default",
                  prev_calc_loc=False, **kwargs):
         """
@@ -128,28 +117,21 @@
                                   half_kpts_first_relax=half_kpts_first_relax,
                                   handler_group=handler_group))
         t.append(PassCalcLocs(name=name))
-        if pass_structure:
-            t.append(SaveStructureTask())
+        t.append(SaveStructureTask())
 
         if insert_db:
             t.append(VaspToDb(db_file=db_file, additional_fields={"task_label": name}))
-        name = "%s-%s" % (structure.formula.replace(' ', ''), name)
+        name = f'{structure.formula.replace(" ", "")}-{name}'
         super(OptimizeFW, self).__init__(t, parents=parents, name=name, **kwargs)
 
 
 class StaticFW(Firework):
-<<<<<<< HEAD
     def __init__(self, structure, name="static",
                  previous_structure=False, vasp_input_set=None,
                  vasp_cmd="vasp", db_file=None, parents=None,
                  override_default_vasp_params=None,
                  pass_structure=True,
                  prev_calc_loc=False, **kwargs):
-=======
-    def __init__(self, structure, name="static", previous_structure=False,
-                 vasp_input_set=None, vasp_cmd="vasp", db_file=None, parents=None,
-                 override_default_vasp_params=None, **kwargs):
->>>>>>> 7f4683a0
         """
         This Firework is modified from atomate.vasp.fireworks.core.StaticFW to fit the needs of mpmorph
         Standard static calculation Firework - either from a previous location or from a structure.
@@ -178,9 +160,8 @@
         if previous_structure:
             t.append(PreviousStructureTask())
         t.append(RunVaspCustodian(vasp_cmd=vasp_cmd, auto_npar=">>auto_npar<<"))
-        if pass_structure:
-            t.append(SaveStructureTask())
+        t.append(SaveStructureTask())
         t.append(PassCalcLocs(name=name))
         t.append(VaspToDb(db_file=db_file, additional_fields={"task_label": name}))
-        name = "%s-%s" % (structure.formula.replace(' ', ''), name)
+        name = f'{structure.formula.replace(" ", "")}-{name}'
         super(StaticFW, self).__init__(t, parents=parents, name=name, **kwargs)